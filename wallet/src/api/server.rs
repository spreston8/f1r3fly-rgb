--- conflicted
+++ resolved
@@ -110,18 +110,8 @@
             "/api/genesis/:filename",
             get(handlers::download_genesis_handler),
         )
-<<<<<<< HEAD
-        .layer(
-            CorsLayer::new()
-                .allow_origin(Any)
-                .allow_methods(Any)
-                .allow_headers(Any),
-        )
+        .layer(cors)
         .with_state(wallet_manager.clone());
-=======
-        .layer(cors)
-        .with_state(wallet_manager);
->>>>>>> f741e1ca
 
     let listener = tokio::net::TcpListener::bind(addr).await?;
     log::info!("Server listening on http://{}", addr);
