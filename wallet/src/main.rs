use wallet::api::server;
use std::env;

#[tokio::main]
async fn main() -> anyhow::Result<()> {
    // Initialize logger (set RUST_LOG=debug for verbose output, RUST_LOG=info for normal)
    env_logger::Builder::from_env(env_logger::Env::default().default_filter_or("info")).init();
    
<<<<<<< HEAD
    let addr = "127.0.0.1:3030";
=======
    // Read bind address from environment variable, default to 0.0.0.0:3000 for production
    // Use BIND_ADDRESS=127.0.0.1:3000 for local development
    let addr = env::var("BIND_ADDRESS").unwrap_or_else(|_| "0.0.0.0:3000".to_string());
    
>>>>>>> f741e1ca
    log::info!("Starting RGB-compatible Bitcoin wallet server on {}", addr);
    server::start_server(&addr).await?;
    Ok(())
}<|MERGE_RESOLUTION|>--- conflicted
+++ resolved
@@ -6,14 +6,10 @@
     // Initialize logger (set RUST_LOG=debug for verbose output, RUST_LOG=info for normal)
     env_logger::Builder::from_env(env_logger::Env::default().default_filter_or("info")).init();
     
-<<<<<<< HEAD
-    let addr = "127.0.0.1:3030";
-=======
     // Read bind address from environment variable, default to 0.0.0.0:3000 for production
     // Use BIND_ADDRESS=127.0.0.1:3000 for local development
     let addr = env::var("BIND_ADDRESS").unwrap_or_else(|_| "0.0.0.0:3000".to_string());
     
->>>>>>> f741e1ca
     log::info!("Starting RGB-compatible Bitcoin wallet server on {}", addr);
     server::start_server(&addr).await?;
     Ok(())
