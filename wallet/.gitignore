target
wallets/
<<<<<<< HEAD
.env
=======
.env
>>>>>>> f741e1ca
<|MERGE_RESOLUTION|>--- conflicted
+++ resolved
@@ -1,7 +1,3 @@
 target
 wallets/
-<<<<<<< HEAD
-.env
-=======
-.env
->>>>>>> f741e1ca
+.env